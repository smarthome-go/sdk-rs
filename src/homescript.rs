--- conflicted
+++ resolved
@@ -1,48 +1,27 @@
 use std::fmt::Display;
 
-use reqwest::StatusCode;
 use serde::{Deserialize, Serialize};
 
+use crate::client::Client;
 use crate::errors::{Error, Result};
-use crate::client::Client;
 
-<<<<<<< HEAD
-    #[derive(Serialize)]
-    pub struct ExecHomescriptbyIdRequest<'request> {
-        pub id: &'request str,
-        pub args: Vec<HomescriptArg<'request>>,
-    }
-
-    #[derive(Serialize)]
-    pub struct ExecHomescriptCodeRequest<'request> {
-        pub code: &'request str,
-        pub args: Vec<HomescriptArg<'request>>,
-    }
-
-    #[derive(Serialize)]
-    pub struct HomescriptArg<'request> {
-        pub key: &'request str,
-        pub value: String,
-    }
-=======
 #[derive(Serialize)]
-pub struct ExecHomescriptbyIdRequest {
-    pub id: String,
-    pub args: Vec<HomescriptArg>,
+pub struct ExecHomescriptbyIdRequest<'request> {
+    pub id: &'request str,
+    pub args: Vec<HomescriptArg<'request>>,
 }
 
 #[derive(Serialize)]
-pub struct ExecHomescriptCodeRequest {
-    pub code: String,
-    pub args: Vec<HomescriptArg>,
+pub struct ExecHomescriptCodeRequest<'request> {
+    pub code: &'request str,
+    pub args: Vec<HomescriptArg<'request>>,
 }
 
 #[derive(Serialize)]
-pub struct HomescriptArg {
-    pub key: String,
+pub struct HomescriptArg<'request> {
+    pub key: &'request str,
     pub value: String,
 }
->>>>>>> d757f0a4
 
 #[derive(Deserialize, Debug)]
 #[serde(rename_all = "camelCase")]
@@ -87,39 +66,12 @@
     pub index: usize,
 }
 
-<<<<<<< HEAD
-    impl Client {
-        /// Executes Homescript code on the target server and returns the response
-        pub async fn exec_homescript_code(
-            &self,
-            code: &str,
-            args: Vec<HomescriptArg<'_>>,
-            lint: bool,
-        ) -> Result<HomescriptExecResponse> {
-            let result = self
-                .client
-                .execute(self.build_request::<ExecHomescriptCodeRequest>(
-                    reqwest::Method::POST,
-                    if lint {
-                        "/api/homescript/lint/live"
-                    } else {
-                        "/api/homescript/run/live"
-                    },
-                    Some(ExecHomescriptCodeRequest { code, args }),
-                )?)
-                .await?;
-            match result.status() {
-                reqwest::StatusCode::OK | reqwest::StatusCode::INTERNAL_SERVER_ERROR => {
-                    Ok(result.json::<HomescriptExecResponse>().await?)
-                }
-                status => Err(Error::Smarthome(status)),
-=======
 impl Client {
     /// Executes Homescript code on the target server and returns the response
     pub async fn exec_homescript_code(
         &self,
-        code: String,
-        args: Vec<HomescriptArg>,
+        code: &str,
+        args: Vec<HomescriptArg<'_>>,
         lint: bool,
     ) -> Result<HomescriptExecResponse> {
         let result = self
@@ -135,45 +87,18 @@
             )?)
             .await?;
         match result.status() {
-            StatusCode::OK | StatusCode::INTERNAL_SERVER_ERROR => {
+            reqwest::StatusCode::OK | reqwest::StatusCode::INTERNAL_SERVER_ERROR => {
                 Ok(result.json::<HomescriptExecResponse>().await?)
->>>>>>> d757f0a4
             }
             status => Err(Error::Smarthome(status)),
         }
     }
 
-<<<<<<< HEAD
-        /// Executes a Homescript by-id on the target server
-        pub async fn exec_homescript(
-            &self,
-            id: &str,
-            args: Vec<HomescriptArg<'_>>,
-            lint: bool,
-        ) -> Result<HomescriptExecResponse> {
-            let result = self
-                .client
-                .execute(self.build_request::<ExecHomescriptbyIdRequest>(
-                    reqwest::Method::POST,
-                    if lint {
-                        "/api/homescript/lint"
-                    } else {
-                        "/api/homescript/run"
-                    },
-                    Some(ExecHomescriptbyIdRequest { id, args }),
-                )?)
-                .await?;
-            match result.status() {
-                reqwest::StatusCode::OK | reqwest::StatusCode::INTERNAL_SERVER_ERROR => {
-                    Ok(result.json::<HomescriptExecResponse>().await?)
-                }
-                status => Err(Error::Smarthome(status)),
-=======
     /// Executes a Homescript by-id on the target server
     pub async fn exec_homescript(
         &self,
-        id: String,
-        args: Vec<HomescriptArg>,
+        id: &str,
+        args: Vec<HomescriptArg<'_>>,
         lint: bool,
     ) -> Result<HomescriptExecResponse> {
         let result = self
@@ -189,9 +114,8 @@
             )?)
             .await?;
         match result.status() {
-            StatusCode::OK | StatusCode::INTERNAL_SERVER_ERROR => {
+            reqwest::StatusCode::OK | reqwest::StatusCode::INTERNAL_SERVER_ERROR => {
                 Ok(result.json::<HomescriptExecResponse>().await?)
->>>>>>> d757f0a4
             }
             status => Err(Error::Smarthome(status)),
         }
